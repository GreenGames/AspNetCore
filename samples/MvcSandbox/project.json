--- conflicted
+++ resolved
@@ -19,13 +19,8 @@
     "web.config"
   ],
   "frameworks": {
-<<<<<<< HEAD
     "net451": { },
-    "netstandardapp1.5": {
-=======
-    "net451": {},
     "netcoreapp1.0": {
->>>>>>> e6ffb060
       "imports": [
         "dnxcore50",
         "portable-net451+win8"
@@ -34,8 +29,8 @@
         "Microsoft.NETCore.App": {
           "version": "1.0.0-*",
           "type": "platform"
-        }
       }
     }
   }
+  }
 }